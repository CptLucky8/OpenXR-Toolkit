--- conflicted
+++ resolved
@@ -132,14 +132,8 @@
                 }
 
                 case config::ScalingType::NIS: {
-<<<<<<< HEAD
                     std::tie(inputWidth, inputHeight) =
-                        graphics::GetNISScaledResolution(m_configManager, m_displayWidth, m_displayHeight);
-=======
-                    auto resolution = utilities::GetScaledResolution(m_configManager, m_displayWidth, m_displayHeight);
-                    inputWidth = resolution.first;
-                    inputHeight = resolution.second;
->>>>>>> cb8bfd8d
+                        utilities::GetScaledResolution(m_configManager, m_displayWidth, m_displayHeight);
                     break;
                 }
 
@@ -197,16 +191,15 @@
                     // Initialize the other resources.
                     m_upscaleMode = m_configManager->getEnumValue<config::ScalingType>(config::SettingScalingType);
 
-<<<<<<< HEAD
-                    switch (upscaleMode) {
+                    switch (m_upscaleMode) {
                     case config::ScalingType::FSR:
                         m_upscaler = graphics::CreateFSRUpscaler(
                             m_configManager, m_graphicsDevice, m_displayWidth, m_displayHeight);
+
+                        // Latch this value now.
+                        m_upscalingFactor = m_configManager->getValue(config::SettingScaling);
                         break;
 
-=======
-                    switch (m_upscaleMode) {
->>>>>>> cb8bfd8d
                     case config::ScalingType::NIS:
                         m_upscaler = graphics::CreateNISUpscaler(
                             m_configManager, m_graphicsDevice, m_displayWidth, m_displayHeight);
@@ -404,28 +397,6 @@
                         }
                     }
 
-<<<<<<< HEAD
-                        if (m_postProcessor) {
-                            // Create an intermediate texture with the same resolution as the output.
-                            XrSwapchainCreateInfo intermediateCreateInfo = chainCreateInfo;
-                            intermediateCreateInfo.usageFlags |= XR_SWAPCHAIN_USAGE_SAMPLED_BIT;
-                            if (m_upscaler) {
-                                // The upscaler requires to use as an unordered access view.
-                                intermediateCreateInfo.usageFlags |= XR_SWAPCHAIN_USAGE_UNORDERED_ACCESS_BIT;
-
-                                // This also means we need a non-sRGB type.
-                                if (m_graphicsDevice->isTextureFormatSRGB(intermediateCreateInfo.format)) {
-                                    // good balance between visuals and perf
-                                    intermediateCreateInfo.format =
-                                        m_graphicsDevice->getTextureFormat(graphics::TextureFormat::R10G10B10A2_UNORM);
-                                }
-                            }
-                            auto intermediateTexture = m_graphicsDevice->createTexture(
-                                intermediateCreateInfo, fmt::format("Postprocess input swapchain {} TEX2D", i));
-
-                            // We place the texture just before the runtime texture.
-                            images.chain.insert(images.chain.end() - 1, intermediateTexture);
-=======
                     if (m_postProcessor) {
                         // Create an intermediate texture with the same resolution as the output.
                         XrSwapchainCreateInfo intermediateCreateInfo = chainCreateInfo;
@@ -433,12 +404,12 @@
                         if (m_upscaler) {
                             // The upscaler requires to use as an unordered access view.
                             intermediateCreateInfo.usageFlags |= XR_SWAPCHAIN_USAGE_UNORDERED_ACCESS_BIT;
->>>>>>> cb8bfd8d
 
                             // This also means we need a non-sRGB type.
                             if (m_graphicsDevice->isTextureFormatSRGB(intermediateCreateInfo.format)) {
+                                    // good balance between visuals and perf
                                 intermediateCreateInfo.format =
-                                    m_graphicsDevice->getTextureFormat(graphics::TextureFormat::R16G16B16A16_UNORM);
+                                        m_graphicsDevice->getTextureFormat(graphics::TextureFormat::R10G10B10A2_UNORM);
                             }
                         }
                         auto intermediateTexture = m_graphicsDevice->createTexture(
@@ -617,8 +588,13 @@
 
         void takeScreenshot(std::shared_ptr<graphics::ITexture> texture) const {
             std::stringstream parameters;
-            if (m_upscaleMode == config::ScalingType::NIS) {
-                parameters << "NIS_" << m_upscalingFactor << "_" << m_configManager->getValue(config::SettingSharpness);
+            if (m_upscaleMode != config::ScalingType::None) {
+                // TODO: add a getUpscaleModeName() helper to keep enum and string in sync.
+                const auto upscaleName = 
+                    m_upscaleMode == config::ScalingType::NIS ? "NIS_" :
+                    m_upscaleMode == config::ScalingType::FSR ? "FSR_" : "SCL_";
+
+                parameters << upscaleName << m_upscalingFactor << "_" << m_configManager->getValue(config::SettingSharpness);
             }
             const std::time_t now = std::time(nullptr);
             char datetime[1024];
@@ -648,18 +624,14 @@
             // Toggle to the next set of GPU timers.
             m_performanceCounters.gpuTimerIndex = (m_performanceCounters.gpuTimerIndex + 1) % (GpuTimerLatency + 1);
 
-<<<<<<< HEAD
-            // Handle menu stuff.
-            // NOTE: shouldn't this be relocated at the beginning of updateConfiguration() instead?
-            //       otherwise some menu actions could be changing the configuration state after
-            //       the handlers have been updated() but before dispatching the handlers shaders 
-            //       to the GPU causing potential errors.
-             
-=======
             // Handle inputs.
             bool requestScreenshot = false;
->>>>>>> cb8bfd8d
             if (m_menuHandler) {
+                // NOTE: shouldn't this be relocated at the beginning of updateConfiguration() instead?
+                //       otherwise some menu actions could be changing the configuration state after
+                //       the handlers have been updated() but before dispatching the handlers shaders 
+                //       to the GPU causing potential errors.
+            
                 m_menuHandler->handleInput();
 
                 const bool isF12Pressed = GetAsyncKeyState(VK_CONTROL) && GetAsyncKeyState(VK_F12);
@@ -824,17 +796,12 @@
                 }
             }
 
-<<<<<<< HEAD
-=======
             // Whether the menu is available or not, we can still use that top-most texture for screenshot.
             // TODO: The screenshot does not work with multi-layer applications.
             if (textureForMenu[0] && requestScreenshot) {
                 takeScreenshot(textureForMenu[0]);
             }
 
-            m_performanceCounters.numFrames++;
-
->>>>>>> cb8bfd8d
             return OpenXrApi::xrEndFrame(session, &chainFrameEndInfo);
         }
 
